%% -*- erlang-indent-level: 4;indent-tabs-mode: nil -*-
%% ex: ts=4 sw=4 et
-module(rebar_pkg_resource).

-behaviour(rebar_resource).

-export([lock/2
        ,download/3
        ,download/4
        ,needs_update/2
        ,make_vsn/1]).

-export([request/2
        ,etag/1
        ,ssl_opts/1]).

%% Exported for ct
-export([store_etag_in_cache/2]).

-include("rebar.hrl").
-include_lib("public_key/include/OTP-PUB-KEY.hrl").

-type cached_result()   :: {'bad_checksum',string()} |
                           {'bad_registry_checksum',string()} |
                           {'failed_extract',string()} |
                           {'ok','true'} |
                           {'unexpected_hash',string(),_,binary()}.

-type download_result() :: {bad_download, binary() | string()} |
                           {fetch_fail, _, _} | cached_result().

%%==============================================================================
%% Public API
%%==============================================================================
-spec lock(AppDir, Source) -> Res when
      AppDir :: file:name(),
      Source :: tuple(),
      Res :: {atom(), string(), any()}.
lock(_AppDir, Source) ->
    Source.

%%------------------------------------------------------------------------------
%% @doc
%% Return true if the stored version of the pkg is older than the current
%% version.
%% @end
%%------------------------------------------------------------------------------
-spec needs_update(Dir, Pkg) -> Res when
      Dir :: file:name(),
      Pkg :: {pkg, Name :: binary(), Vsn :: binary(), Hash :: binary()},
      Res :: boolean().
needs_update(Dir, {pkg, _Name, Vsn, _Hash}) ->
    [AppInfo] = rebar_app_discover:find_apps([Dir], all),
    case rebar_app_info:original_vsn(AppInfo) =:= rebar_utils:to_list(Vsn) of
        true ->
            false;
        false ->
            true
    end.

%%------------------------------------------------------------------------------
%% @doc
%% Download the given pkg.
%% @end
%%------------------------------------------------------------------------------
-spec download(TmpDir, Pkg, State) -> Res when
      TmpDir :: file:name(),
      Pkg :: {pkg, Name :: binary(), Vsn :: binary(), Hash :: binary()},
      State :: rebar_state:t(),
      Res :: {'error',_} | {'ok',_} | {'tarball',binary() | string()}.
download(TmpDir, Pkg, State) ->
    download(TmpDir, Pkg, State, true).

%%------------------------------------------------------------------------------
%% @doc
%% Download the given pkg. The etag belonging to the pkg file will be updated
%% only if the UpdateEtag is true and the ETag returned from the hexpm server
%% is different.
%% @end
%%------------------------------------------------------------------------------
-spec download(TmpDir, Pkg, State, UpdateETag) -> Res when
      TmpDir :: file:name(),
      Pkg :: {pkg, Name :: binary(), Vsn :: binary(), Hash :: binary()},
      State :: rebar_state:t(),
      UpdateETag :: boolean(),
      Res :: download_result().
download(TmpDir, Pkg={pkg, Name, Vsn, _Hash}, State, UpdateETag) ->
    CDN = rebar_state:get(State, rebar_packages_cdn, ?DEFAULT_CDN),
    {ok, PackageDir} = rebar_packages:package_dir(State),
    Package = binary_to_list(<<Name/binary, "-", Vsn/binary, ".tar">>),
    ETagFile = binary_to_list(<<Name/binary, "-", Vsn/binary, ".etag">>),
    CachePath = filename:join(PackageDir, Package),
    ETagPath = filename:join(PackageDir, ETagFile),
    case rebar_utils:url_append_path(CDN, filename:join(?REMOTE_PACKAGE_DIR,
                                                        Package)) of
        {ok, Url} ->
            cached_download(TmpDir, CachePath, Pkg, Url, etag(ETagPath), State,
                            ETagPath, UpdateETag);
        _ ->
            {fetch_fail, Name, Vsn}
    end.

%%------------------------------------------------------------------------------
%% @doc
%% Implementation of rebar_resource make_vsn callback.
%% Returns {error, string()} as this operation is not supported for pkg sources.
%% @end
%%------------------------------------------------------------------------------
-spec make_vsn(Vsn) -> Res when
      Vsn :: any(),
      Res :: {'error',[1..255,...]}.
make_vsn(_) ->
    {error, "Replacing version of type pkg not supported."}.

%%------------------------------------------------------------------------------
%% @doc
%% Download the pkg belonging to the given address. If the etag of the pkg
%% is the same what we stored in the etag file previously return {ok, cached},
%% if the file has changed (so the etag is not the same anymore) return
%% {ok, Contents, NewEtag}, otherwise if some error occured return error.
%% @end
%%------------------------------------------------------------------------------
-spec request(Url, ETag) -> Res when
      Url :: string(),
      ETag :: false | string(),
      Res :: 'error' | {ok, cached} | {ok, any(), string()}.
request(Url, ETag) ->
    HttpOptions = [{ssl, ssl_opts(Url)},
                   {relaxed, true} | rebar_utils:get_proxy_auth()],
    case httpc:request(get, {Url, [{"if-none-match", "\"" ++ ETag ++ "\""}
                                   || ETag =/= false] ++
                             [{"User-Agent", rebar_utils:user_agent()}]},
                       HttpOptions, [{body_format, binary}], rebar) of
        {ok, {{_Version, 200, _Reason}, Headers, Body}} ->
            ?DEBUG("Successfully downloaded ~ts", [Url]),
            {"etag", ETag1} = lists:keyfind("etag", 1, Headers),
            {ok, Body, rebar_string:trim(ETag1, both, [$"])};
        {ok, {{_Version, 304, _Reason}, _Headers, _Body}} ->
            ?DEBUG("Cached copy of ~ts still valid", [Url]),
            {ok, cached};
        {ok, {{_Version, Code, _Reason}, _Headers, _Body}} ->
            ?DEBUG("Request to ~p failed: status code ~p", [Url, Code]),
            error;
        {error, Reason} ->
            ?DEBUG("Request to ~p failed: ~p", [Url, Reason]),
            error
    end.

%%------------------------------------------------------------------------------
%% @doc
%% Read the etag belonging to the pkg file from the cache directory. The etag
%% is stored in a separate file when the etag belonging to the package is
%% returned from the hexpm server. The name is package-vsn.etag.
%% @end
%%------------------------------------------------------------------------------
-spec etag(Path) -> Res when
      Path :: file:name(),
      Res :: false | string().
etag(Path) ->
    case file:read_file(Path) of
        {ok, Bin} ->
            binary_to_list(Bin);
        {error, _} ->
            false
    end.

%%------------------------------------------------------------------------------
%% @doc
%% Return the SSL options adequate for the project based on
%% its configuration, including for validation of certs.
%% @end
%%------------------------------------------------------------------------------
-spec ssl_opts(Url) -> Res when
      Url :: string(),
      Res :: proplists:proplist().
ssl_opts(Url) ->
    case get_ssl_config() of
        ssl_verify_enabled ->
            ssl_opts(ssl_verify_enabled, Url);
        ssl_verify_disabled ->
            [{verify, verify_none}]
    end.

%%------------------------------------------------------------------------------
%% @doc
%% Store the given etag in the .cache folder. The name is pakckage-vsn.etag.
%% @end
%%------------------------------------------------------------------------------
-spec store_etag_in_cache(File, ETag) -> Res when
      File :: file:name(),
      ETag :: string(),
      Res :: ok.
store_etag_in_cache(Path, ETag) ->
    ok = file:write_file(Path, ETag).

%%%=============================================================================
%%% Private functions
%%%=============================================================================
-spec cached_download(TmpDir, CachePath, Pkg, Url, ETag, State, ETagPath,
                      UpdateETag) -> Res when
      TmpDir :: file:name(),
      CachePath :: file:name(),
      Pkg :: {pkg, Name :: binary(), Vsn :: binary(), Hash :: binary()},
      Url :: string(),
      ETag :: false | string(),
      State :: rebar_state:t(),
      ETagPath :: file:name(),
      UpdateETag :: boolean(),
      Res :: download_result().
cached_download(TmpDir, CachePath, Pkg={pkg, Name, Vsn, _Hash}, Url, ETag,
                State, ETagPath, UpdateETag) ->
    case request(Url, ETag) of
        {ok, cached} ->
            ?INFO("Version cached at ~ts is up to date, reusing it", [CachePath]),
            serve_from_cache(TmpDir, CachePath, Pkg, State);
        {ok, Body, NewETag} ->
            ?INFO("Downloaded package, caching at ~ts", [CachePath]),
            maybe_store_etag_in_cache(UpdateETag, ETagPath, NewETag),
            serve_from_download(TmpDir, CachePath, Pkg, NewETag, Body, State,
                                ETagPath);
        error when ETag =/= false ->
            store_etag_in_cache(ETagPath, ETag),
            ?INFO("Download error, using cached file at ~ts", [CachePath]),
            serve_from_cache(TmpDir, CachePath, Pkg, State);
        error ->
            {fetch_fail, Name, Vsn}
    end.

-spec serve_from_cache(TmpDir, CachePath, Pkg, State) -> Res when
      TmpDir :: file:name(),
      CachePath :: file:name(),
      Pkg :: {pkg, Name :: binary(), Vsn :: binary(), Hash :: binary()},
      State :: rebar_state:t(),
      Res :: cached_result().
serve_from_cache(TmpDir, CachePath, Pkg, State) ->
    {Files, Contents, Version, Meta} = extract(TmpDir, CachePath),
    case checksums(Pkg, Files, Contents, Version, Meta, State) of
        {Chk, Chk, Chk, Chk} ->
            ok = erl_tar:extract({binary, Contents}, [{cwd, TmpDir}, compressed]),
            {ok, true};
        {_Hash, Chk, Chk, Chk} ->
            ?DEBUG("Expected hash ~p does not match checksums ~p", [_Hash, Chk]),
            {unexpected_hash, CachePath, _Hash, Chk};
        {Chk, _Bin, Chk, Chk} ->
            ?DEBUG("Checksums: registry: ~p, pkg: ~p", [Chk, _Bin]),
            {failed_extract, CachePath};
        {Chk, Chk, _Reg, Chk} ->
            ?DEBUG("Checksums: registry: ~p, pkg: ~p", [_Reg, Chk]),
            {bad_registry_checksum, CachePath};
        {_Hash, _Bin, _Reg, _Tar} ->
            ?DEBUG("Checksums: expected: ~p, registry: ~p, pkg: ~p, meta: ~p",
                   [_Hash, _Reg, _Bin, _Tar]),
            {bad_checksum, CachePath}
    end.

-spec serve_from_download(TmpDir, CachePath, Package, ETag, Binary, State,
                          ETagPath) -> Res when
      TmpDir :: file:name(),
      CachePath :: file:name(),
      Package :: {pkg, Name :: binary(), Vsn :: binary(), Hash :: binary()},
      ETag :: string(),
      Binary :: binary(),
      State :: rebar_state:t(),
      ETagPath :: file:name(),
      Res :: download_result().
serve_from_download(TmpDir, CachePath, Package, ETag, Binary, State, ETagPath) ->
    ?DEBUG("Writing ~p to cache at ~ts", [Package, CachePath]),
    file:write_file(CachePath, Binary),
    case etag(ETagPath) of
        ETag ->
            serve_from_cache(TmpDir, CachePath, Package, State);
        FileETag ->
            ?DEBUG("Downloaded file ~ts ETag ~ts doesn't match returned ETag ~ts",
                   [CachePath, ETag, FileETag]),
            {bad_download, CachePath}
    end.

-spec extract(TmpDir, CachePath) -> Res when
      TmpDir :: file:name(),
      CachePath :: file:name(),
      Res :: {Files, Contents, Version, Meta},
      Files :: list({file:name(), binary()}),
      Contents :: binary(),
      Version :: binary(),
      Meta :: binary().
extract(TmpDir, CachePath) ->
    ec_file:mkdir_p(TmpDir),
    {ok, Files} = erl_tar:extract(CachePath, [memory]),
    {"contents.tar.gz", Contents} = lists:keyfind("contents.tar.gz", 1, Files),
    {"VERSION", Version} = lists:keyfind("VERSION", 1, Files),
    {"metadata.config", Meta} = lists:keyfind("metadata.config", 1, Files),
    {Files, Contents, Version, Meta}.

-spec checksums(Pkg, Files, Contents, Version, Meta, State) -> Res when
      Pkg :: {pkg, Name :: binary(), Vsn :: binary(), Hash :: binary()},
      Files :: list({file:name(), binary()}),
      Contents :: binary(),
      Version :: binary(),
      Meta :: binary(),
      State :: rebar_state:t(),
      Res :: {Hash, BinChecksum, RegistryChecksum, TarChecksum},
      Hash :: binary(),
      BinChecksum :: binary(),
      RegistryChecksum :: any(),
      TarChecksum :: binary().
checksums(Pkg={pkg, _Name, _Vsn, Hash}, Files, Contents, Version, Meta, State) ->
    Blob = <<Version/binary, Meta/binary, Contents/binary>>,
    <<X:256/big-unsigned>> = crypto:hash(sha256, Blob),
    BinChecksum = list_to_binary(
                    rebar_string:uppercase(
                      lists:flatten(io_lib:format("~64.16.0b", [X])))),
    RegistryChecksum = rebar_packages:registry_checksum(Pkg, State),
    {"CHECKSUM", TarChecksum} = lists:keyfind("CHECKSUM", 1, Files),
    {Hash, BinChecksum, RegistryChecksum, TarChecksum}.

%%------------------------------------------------------------------------------
%% @doc
%% Return the SSL options adequate for the project based on
%% its configuration, including for validation of certs.
%% @end
%%------------------------------------------------------------------------------
-spec ssl_opts(Enabled, Url) -> Res when
      Enabled :: atom(),
      Url :: string(),
      Res :: proplists:proplist().
ssl_opts(ssl_verify_enabled, Url) ->
    case check_ssl_version() of
        true ->
            {ok, {_, _, Hostname, _, _, _}} =
                http_uri:parse(rebar_utils:to_list(Url)),
            VerifyFun = {fun ssl_verify_hostname:verify_fun/3,
                         [{check_hostname, Hostname}]},
            CACerts = certifi:cacerts(),
            [{verify, verify_peer}, {depth, 2}, {cacerts, CACerts},
             {partial_chain, fun partial_chain/1}, {verify_fun, VerifyFun}];
        false ->
            ?WARN("Insecure HTTPS request (peer verification disabled), "
                  "please update to OTP 17.4 or later", []),
            [{verify, verify_none}]
    end.

-spec partial_chain(Certs) -> Res when
      Certs :: list(any()),
      Res :: unknown_ca | {trusted_ca, any()}.
partial_chain(Certs) ->
    Certs1 = [{Cert, public_key:pkix_decode_cert(Cert, otp)} || Cert <- Certs],
    CACerts = certifi:cacerts(),
    CACerts1 = [public_key:pkix_decode_cert(Cert, otp) || Cert <- CACerts],
    case ec_lists:find(fun({_, Cert}) ->
                               check_cert(CACerts1, Cert)
                       end, Certs1) of
        {ok, Trusted} ->
            {trusted_ca, element(1, Trusted)};
        _ ->
            unknown_ca
    end.

-spec extract_public_key_info(Cert) -> Res when
      Cert :: #'OTPCertificate'{tbsCertificate::#'OTPTBSCertificate'{}},
      Res :: any().
extract_public_key_info(Cert) ->
    ((Cert#'OTPCertificate'.tbsCertificate)#'OTPTBSCertificate'.subjectPublicKeyInfo).

-spec check_cert(CACerts, Cert) -> Res when
      CACerts :: list(any()),
      Cert :: any(),
      Res :: boolean().
check_cert(CACerts, Cert) ->
    lists:any(fun(CACert) ->
                      extract_public_key_info(CACert) == extract_public_key_info(Cert)
              end, CACerts).

-spec check_ssl_version() ->
    boolean().
check_ssl_version() ->
    case application:get_key(ssl, vsn) of
        {ok, Vsn} ->
            parse_vsn(Vsn) >= {5, 3, 6};
        _ ->
            false
    end.

-spec get_ssl_config() ->
      ssl_verify_disabled | ssl_verify_enabled.
get_ssl_config() ->
    GlobalConfigFile = rebar_dir:global_config(),
    Config = rebar_config:consult_file(GlobalConfigFile),
    case proplists:get_value(ssl_verify, Config, []) of
        false ->
            ssl_verify_disabled;
        _ ->
            ssl_verify_enabled
    end.

-spec parse_vsn(Vsn) -> Res when
      Vsn :: string(),
      Res :: {integer(), integer(), integer()}.
parse_vsn(Vsn) ->
    version_pad(rebar_string:lexemes(Vsn, ".-")).

-spec version_pad(list(nonempty_string())) -> Res when
      Res :: {integer(), integer(), integer()}.
version_pad([Major]) ->
    {list_to_integer(Major), 0, 0};
version_pad([Major, Minor]) ->
    {list_to_integer(Major), list_to_integer(Minor), 0};
version_pad([Major, Minor, Patch]) ->
    {list_to_integer(Major), list_to_integer(Minor), list_to_integer(Patch)};
version_pad([Major, Minor, Patch | _]) ->
    {list_to_integer(Major), list_to_integer(Minor), list_to_integer(Patch)}.

-spec maybe_store_etag_in_cache(UpdateETag, Path, ETag) -> Res when
      UpdateETag :: boolean(),
      Path :: file:name(),
      ETag :: string(),
      Res :: ok.
maybe_store_etag_in_cache(false = _UpdateETag, _Path, _ETag) ->
    ok;
maybe_store_etag_in_cache(true = _UpdateETag, Path, ETag) ->
<<<<<<< HEAD
    store_etag_in_cache(Path, ETag).

store_etag_in_cache(Path, ETag) ->
    _ = file:write_file(Path, ETag).
=======
    store_etag_in_cache(Path, ETag).
>>>>>>> 66143a65
<|MERGE_RESOLUTION|>--- conflicted
+++ resolved
@@ -191,7 +191,7 @@
       ETag :: string(),
       Res :: ok.
 store_etag_in_cache(Path, ETag) ->
-    ok = file:write_file(Path, ETag).
+    _ = file:write_file(Path, ETag).
 
 %%%=============================================================================
 %%% Private functions
@@ -417,11 +417,4 @@
 maybe_store_etag_in_cache(false = _UpdateETag, _Path, _ETag) ->
     ok;
 maybe_store_etag_in_cache(true = _UpdateETag, Path, ETag) ->
-<<<<<<< HEAD
-    store_etag_in_cache(Path, ETag).
-
-store_etag_in_cache(Path, ETag) ->
-    _ = file:write_file(Path, ETag).
-=======
-    store_etag_in_cache(Path, ETag).
->>>>>>> 66143a65
+    store_etag_in_cache(Path, ETag).