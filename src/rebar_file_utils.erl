--- conflicted
+++ resolved
@@ -75,14 +75,6 @@
         {error, eexist} ->
             ok;
         {error, _} ->
-<<<<<<< HEAD
-            Target2 = case is_binary(Target) of
-                          true -> unicode:characters_to_list(Target);
-                          false -> Target
-                      end,
-            rm_rf(Target2),
-            cp_r([Source], Target)
-=======
             case os:type() of
                 {win32, _} ->
                     S = unicode:characters_to_list(Source),
@@ -114,7 +106,6 @@
             {error, lists:flatten(
                       io_lib:format("Failed to sumlink ~s to ~s~n",
                                     [Source, Target]))}
->>>>>>> 4eaa21cd
     end.
 
 
@@ -165,19 +156,11 @@
             ok;
         {win32, _} ->
             Res = rebar_utils:sh(
-<<<<<<< HEAD
-                        ?FMT("robocopy /move /e \"~s\" \"~s\" 1> nul",
-                             [filename:nativename(Source),
-                              filename:nativename(Dest)]),
-                        [{use_stdout, false}, return_on_error]),
-            case win32_robocopy_ok(Res) of
-=======
                         ?FMT("robocopy /move /s \"~s\" \"~s\" 1> nul",
                              [filename:nativename(Source),
                               filename:nativename(Dest)]),
                         [{use_stdout, false}, return_on_error]),
             case win32_ok(Res) of
->>>>>>> 4eaa21cd
                 true -> ok;
                 false ->
                     {error, lists:flatten(
@@ -186,15 +169,9 @@
             end
     end.
 
-<<<<<<< HEAD
-win32_robocopy_ok({ok, _}) -> true;
-win32_robocopy_ok({error, {Rc, _}}) when Rc<9; Rc=:=16 -> true;
-win32_robocopy_ok(_) -> false.
-=======
 win32_ok({ok, _}) -> true;
 win32_ok({error, {Rc, _}}) when Rc<9; Rc=:=16 -> true;
 win32_ok(_) -> false.
->>>>>>> 4eaa21cd
 
 delete_each([]) ->
     ok;
@@ -273,17 +250,10 @@
     %% "xcopy \"~s\" \"~s\" /q /y /e 2> nul", Chanegd to robocopy to
     %% handle long names. May have issues with older windows.
     Res = rebar_utils:sh(
-<<<<<<< HEAD
-                ?FMT("robocopy \"~s\" \"~s\" /e /is 2> nul",
-                     [filename:nativename(Source), filename:nativename(Dest)]),
-                [{use_stdout, false}, return_on_error]),
-    case win32_robocopy_ok(Res) of
-=======
                 ?FMT("robocopy \"~s\" \"~s\" /e /is /purge 2> nul",
                      [filename:nativename(Source), filename:nativename(Dest)]),
                 [{use_stdout, false}, return_on_error]),
     case win32_ok(Res) of
->>>>>>> 4eaa21cd
                 true -> ok;
                 false ->
                     {error, lists:flatten(
