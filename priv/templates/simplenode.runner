#!/bin/bash
# -*- tab-width:4;indent-tabs-mode:nil -*-
# ex: ts=4 sw=4 et

RUNNER_SCRIPT_DIR=$(cd ${0%/*} && pwd)

RUNNER_BASE_DIR=${RUNNER_SCRIPT_DIR%/*}
RUNNER_ETC_DIR=$RUNNER_BASE_DIR/etc
RUNNER_LOG_DIR=$RUNNER_BASE_DIR/log
PIPE_DIR=/tmp/$RUNNER_BASE_DIR/
RUNNER_USER=

# Make sure this script is running as the appropriate user
if [ ! -z "$RUNNER_USER" ] && [ `whoami` != "$RUNNER_USER" ]; then
    exec sudo -u $RUNNER_USER -i $0 $@
fi

# Make sure CWD is set to runner base dir
cd $RUNNER_BASE_DIR

# Make sure log directory exists
mkdir -p $RUNNER_LOG_DIR

# Extract the target node name from node.args
NAME_ARG=`grep -e '-[s]*name' $RUNNER_ETC_DIR/vm.args`
if [ -z "$NAME_ARG" ]; then
    echo "vm.args needs to have either -name or -sname parameter."
    exit 1
fi

# Extract the target cookie
COOKIE_ARG=`grep -e '-setcookie' $RUNNER_ETC_DIR/vm.args`
if [ -z "$COOKIE_ARG" ]; then
    echo "vm.args needs to have a -setcookie parameter."
    exit 1
fi

# Identify the script name
SCRIPT=`basename $0`

# Parse out release and erts info
START_ERL=`cat $RUNNER_BASE_DIR/releases/start_erl.data`
ERTS_VSN=${START_ERL% *}
APP_VSN=${START_ERL#* }

# Add ERTS bin dir to our path
ERTS_PATH=$RUNNER_BASE_DIR/erts-$ERTS_VSN/bin

# Setup command to control the node
NODETOOL="$ERTS_PATH/escript $ERTS_PATH/nodetool $NAME_ARG $COOKIE_ARG"

# Check the first argument for instructions
case "$1" in
    start)
        # Make sure there is not already a node running
        RES=`$NODETOOL ping`
        if [ "$RES" = "pong" ]; then
            echo "Node is already running!"
            exit 1
        fi
        export HEART_COMMAND="$RUNNER_BASE_DIR/bin/$SCRIPT start"
        mkdir -p $PIPE_DIR
        # Note the trailing slash on $PIPE_DIR/
        $ERTS_PATH/run_erl -daemon $PIPE_DIR/ $RUNNER_LOG_DIR "exec $RUNNER_BASE_DIR/bin/$SCRIPT console" 2>&1
        ;;

    stop)
        # Wait for the node to completely stop...
<<<<<<< HEAD
        PID=`ps -ef|grep "$RUNNER_BASE_DIR/.*/[b]eam"|awk '{print $2}'`
=======
        case `uname -s` in
            Linux|Darwin|FreeBSD|DragonFly|NetBSD|OpenBSD)
                # PID COMMAND
                PID=`ps ax -o pid= -o command=|\
                    grep "$RUNNER_BASE_DIR/.*/[b]eam"|cut -d' ' -f1`
                ;;
            SunOS)
                # PID COMMAND
                PID=`ps -ef -o pid= -o args=|\
                    grep "$RUNNER_BASE_DIR/.*/[b]eam"|cut -d' ' -f1`
                ;;
            CYGWIN*)
                # UID PID PPID TTY STIME COMMAND
                PID=`ps -efW|grep "$RUNNER_BASE_DIR/.*/[b]eam"|cut -d' ' -f2`
                ;;
        esac
>>>>>>> 90c5da80
        $NODETOOL stop
        while `kill -0 $PID 2>/dev/null`;
        do
            sleep 1
        done
        ;;

    restart)
        ## Restart the VM without exiting the process
        $NODETOOL restart
        ;;

    reboot)
        ## Restart the VM completely (uses heart to restart it)
        $NODETOOL reboot
        ;;

    ping)
        ## See if the VM is alive
        $NODETOOL ping
        ;;

    attach)
        # Make sure a node IS running
        RES=`$NODETOOL ping`
        if [ "$RES" != "pong" ]; then
            echo "Node is not running!"
            exit 1
        fi

        shift
        $ERTS_PATH/to_erl $PIPE_DIR
        ;;

    console)
        # Setup beam-required vars
        ROOTDIR=$RUNNER_BASE_DIR
        BINDIR=$ROOTDIR/erts-$ERTS_VSN/bin
        EMU=beam
        PROGNAME=`echo $0 | sed 's/.*\\///'`
        CMD="$BINDIR/erlexec -boot $RUNNER_BASE_DIR/releases/$APP_VSN/$SCRIPT -embedded -config $RUNNER_ETC_DIR/app.config -args_file $RUNNER_ETC_DIR/vm.args -- ${1+"$@"}"
        export EMU
        export ROOTDIR
        export BINDIR
        export PROGNAME

        # Dump environment info for logging purposes
        echo "Exec: $CMD"
        echo "Root: $ROOTDIR"

        # Log the startup
        logger -t "$SCRIPT[$$]" "Starting up"

        # Start the VM
        exec $CMD
        ;;

    *)
        echo "Usage: $SCRIPT {start|stop|restart|reboot|ping|console|attach}"
        exit 1
        ;;
esac

exit 0<|MERGE_RESOLUTION|>--- conflicted
+++ resolved
@@ -66,9 +66,6 @@
 
     stop)
         # Wait for the node to completely stop...
-<<<<<<< HEAD
-        PID=`ps -ef|grep "$RUNNER_BASE_DIR/.*/[b]eam"|awk '{print $2}'`
-=======
         case `uname -s` in
             Linux|Darwin|FreeBSD|DragonFly|NetBSD|OpenBSD)
                 # PID COMMAND
@@ -85,7 +82,6 @@
                 PID=`ps -efW|grep "$RUNNER_BASE_DIR/.*/[b]eam"|cut -d' ' -f2`
                 ;;
         esac
->>>>>>> 90c5da80
         $NODETOOL stop
         while `kill -0 $PID 2>/dev/null`;
         do
